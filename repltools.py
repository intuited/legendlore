--- conflicted
+++ resolved
@@ -20,15 +20,13 @@
 from dnd5edb import predicates as p
 from dnd5edb.util import Generic
 
-<<<<<<< HEAD
 # quick Spell Print in commonly used formats
 sp = lambda name: s.search(name).print('xlist')
 pl = lambda name: s.search(name).print('plop')
-=======
+
 # just imported so they'll be available in the REPL
 from dnd5edb.db_items import Monster, Spell
 from dnd5edb.collection import Monsters, Spells
->>>>>>> 7beff221
 
 from dnd5edb.datatypes import SpellRange
 
@@ -49,8 +47,6 @@
 def a(x, p=1):
     """Average of XdY calculation, rounded to `p` digits."""
     return round(calc.avg(x), ndigits=p)
-
-sp = lambda name: s.search(name).print('xlist')
 
 # convert Ability Score to Bonus
 asbonus = lambda ascore: int((ascore - 10) / 2)
